--- conflicted
+++ resolved
@@ -1,17 +1,12 @@
 {
   "name": "cookie-session",
   "description": "cookie session middleware",
-<<<<<<< HEAD
   "version": "2.0.0-beta.2",
   "contributors": [
     "Douglas Christopher Wilson <doug@somethingdoug.com>",
     "Jonathan Ong <me@jongleberry.com> (http://jongleberry.com)"
   ],
   "license": "MIT",
-=======
-  "repository": "expressjs/cookie-session",
-  "version": "1.3.1",
->>>>>>> 3d816290
   "keywords": [
     "connect",
     "express",
