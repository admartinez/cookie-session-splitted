--- conflicted
+++ resolved
@@ -1,17 +1,12 @@
 {
   "name": "cookie-session",
   "description": "cookie session middleware",
-<<<<<<< HEAD
   "version": "2.0.0-beta.3",
   "contributors": [
     "Douglas Christopher Wilson <doug@somethingdoug.com>",
     "Jonathan Ong <me@jongleberry.com> (http://jongleberry.com)"
   ],
   "license": "MIT",
-=======
-  "repository": "expressjs/cookie-session",
-  "version": "1.3.3",
->>>>>>> 43515de8
   "keywords": [
     "connect",
     "express",
@@ -20,16 +15,10 @@
   ],
   "repository": "expressjs/cookie-session",
   "dependencies": {
-<<<<<<< HEAD
-    "cookies": "0.7.1",
+    "cookies": "0.7.3",
     "debug": "3.1.0",
-    "on-headers": "~1.0.1",
+    "on-headers": "~1.0.2",
     "safe-buffer": "5.1.2"
-=======
-    "cookies": "0.7.3",
-    "debug": "2.6.9",
-    "on-headers": "~1.0.2"
->>>>>>> 43515de8
   },
   "devDependencies": {
     "connect": "3.6.6",
