# cookie-session

[![NPM Version][npm-version-image]][npm-url]
[![NPM Downloads][npm-downloads-image]][npm-url]
[![Build Status][travis-image]][travis-url]
[![Test Coverage][coveralls-image]][coveralls-url]

Simple cookie-based session middleware.

A user session can be stored in two main ways with cookies: on the server or on
the client. This module stores the session data on the client within a cookie,
while a module like [express-session](https://www.npmjs.com/package/express-session)
stores only a session identifier on the client within a cookie and stores the
session data on the server, typically in a database.

The following points can help you choose which to use:

  * `cookie-session` does not require any database / resources on the server side,
    though the total session data cannot exceed the browser's max cookie size.
  * `cookie-session` can simplify certain load-balanced scenarios.
  * `cookie-session` can be used to store a "light" session and include an identifier
    to look up a database-backed secondary store to reduce database lookups.

## Install

This is a [Node.js](https://nodejs.org/en/) module available through the
[npm registry](https://www.npmjs.com/). Installation is done using the
[`npm install` command](https://docs.npmjs.com/getting-started/installing-npm-packages-locally):

```sh
$ npm install cookie-session
```

## API

```js
var cookieSession = require('cookie-session')
var express = require('express')

var app = express()

app.use(cookieSession({
  name: 'session',
  keys: [/* secret keys */],

  // Cookie Options
  maxAge: 24 * 60 * 60 * 1000 // 24 hours
}))
```

### cookieSession(options)

Create a new cookie session middleware with the provided options. This middleware
will attach the property `session` to `req`, which provides an object representing
the loaded session. This session is either a new session if no valid session was
provided in the request, or a loaded session from the request.

The middleware will automatically add a `Set-Cookie` header to the response if the
contents of `req.session` were altered. _Note_ that no `Set-Cookie` header will be
in the response (and thus no session created for a specific user) unless there are
contents in the session, so be sure to add something to `req.session` as soon as
you have identifying information to store for the session.

#### Options

Cookie session accepts these properties in the options object.

##### name

The name of the cookie to set, defaults to `session`.

##### keys

The list of keys to use to sign & verify cookie values, or a configured
[`Keygrip`](https://www.npmjs.com/package/keygrip) instance. Set cookies are always
signed with `keys[0]`, while the other keys are valid for verification, allowing
for key rotation. If a `Keygrip` instance is provided, it can be used to
change signature parameters like the algorithm of the signature.

##### secret

A string which will be used as single key if `keys` is not provided.

##### Cookie Options

Other options are passed to `cookies.get()` and `cookies.set()` allowing you
to control security, domain, path, and signing among other settings.

The options can also contain any of the following (for the full list, see
[cookies module documentation](https://www.npmjs.org/package/cookies#readme):

  - `maxAge`: a number representing the milliseconds from `Date.now()` for expiry
  - `expires`: a `Date` object indicating the cookie's expiration date (expires at the end of session by default).
  - `path`: a string indicating the path of the cookie (`/` by default).
  - `domain`: a string indicating the domain of the cookie (no default).
  - `sameSite`: a boolean or string indicating whether the cookie is a "same site" cookie (`false` by default). This can be set to `'strict'`, `'lax'`, or `true` (which maps to `'strict'`).
  - `secure`: a boolean indicating whether the cookie is only to be sent over HTTPS (`false` by default for HTTP, `true` by default for HTTPS). If this is set to `true` and Node.js is not directly over a TLS connection, be sure to read how to [setup Express behind proxies](https://expressjs.com/en/guide/behind-proxies.html) or the cookie may not ever set correctly.
  - `httpOnly`: a boolean indicating whether the cookie is only to be sent over HTTP(S), and not made available to client JavaScript (`true` by default).
<<<<<<< HEAD
  - `signed`: a boolean indicating whether the cookie is to be signed (`true` by default). If this is true, another cookie of the same name with the `.sig` suffix appended will also be sent, with a 27-byte url-safe base64 SHA1 value representing the hash of _cookie-name_=_cookie-value_ against the first [Keygrip](https://github.com/expressjs/keygrip) key. This signature key is used to detect tampering the next time a cookie is received.
  - `overwrite`: a boolean indicating whether to overwrite previously set cookies of the same name (`true` by default). If this is true, all cookies set during the same request with the same name (regardless of path or domain) are filtered out of the Set-Cookie header when setting this cookie.
=======
  - `signed`: a boolean indicating whether the cookie is to be signed (`true` by default).
  - `overwrite`: a boolean indicating whether to overwrite previously set cookies of the same name (`true` by default).
>>>>>>> 38f8e6dd

### req.session

Represents the session for the given request.

#### .isChanged

Is `true` if the session has been changed during the request.

#### .isNew

Is `true` if the session is new.

#### .isPopulated

Determine if the session has been populated with data or is empty.

### req.sessionOptions

Represents the session options for the current request. These options are a
shallow clone of what was provided at middleware construction and can be
altered to change cookie setting behavior on a per-request basis.

### Destroying a session

To destroy a session simply set it to `null`:

```
req.session = null
```

## Examples

### Simple view counter example

```js
var cookieSession = require('cookie-session')
var express = require('express')

var app = express()

app.set('trust proxy', 1) // trust first proxy

app.use(cookieSession({
  name: 'session',
  keys: ['key1', 'key2']
}))

<<<<<<< HEAD
app.get('/', function (req, res, next) {
=======
app.use(function (req, res, next) {
>>>>>>> 38f8e6dd
  // Update views
  req.session.views = (req.session.views || 0) + 1

  // Write response
  res.end(req.session.views + ' views')
})

app.listen(3000)
```

### Per-user sticky max age

```js
var cookieSession = require('cookie-session')
var express = require('express')

var app = express()

app.set('trust proxy', 1) // trust first proxy

app.use(cookieSession({
  name: 'session',
  keys: ['key1', 'key2']
}))

// This allows you to set req.session.maxAge to let certain sessions
// have a different value than the default.
app.use(function (req, res, next) {
  req.sessionOptions.maxAge = req.session.maxAge || req.sessionOptions.maxAge
  next()
})

// ... your logic here ...
```

### Extending the session expiration

This module does not send a `Set-Cookie` header if the contents of the session
have not changed. This means that to extend the expiration of a session in the
user's browser (in response to user activity, for example) some kind of
modification to the session needs be made.

```js
var cookieSession = require('cookie-session')
var express = require('express')

var app = express()

app.use(cookieSession({
  name: 'session',
  keys: ['key1', 'key2']
}))

// Update a value in the cookie so that the set-cookie will be sent.
// Only changes every minute so that it's not sent with every request.
app.use(function (req, res, next) {
  req.session.nowInMinutes = Math.floor(Date.now() / 60e3)
  next()
})

// ... your logic here ...
```

### Using a custom signature algorithm

This example shows creating a custom `Keygrip` instance as the `keys` option
to provide keys and additional signature configuration.

```js
var cookieSession = require('cookie-session')
var express = require('express')
var Keygrip = require('keygrip')

var app = express()

app.use(cookieSession({
  name: 'session',
  keys: new Keygrip(['key1', 'key2'], 'SHA384', 'base64')
}))

// ... your logic here ...
```

## Usage Limitations

### Max Cookie Size

Because the entire session object is encoded and stored in a cookie, it is
possible to exceed the maxium cookie size limits on different browsers. The
[RFC6265 specification](https://tools.ietf.org/html/rfc6265#section-6.1)
recommends that a browser **SHOULD** allow

> At least 4096 bytes per cookie (as measured by the sum of the length of
> the cookie's name, value, and attributes)

In practice this limit differs slightly across browsers. See a list of
[browser limits here](http://browsercookielimits.squawky.net/). As a rule
of thumb **don't exceed 4093 bytes per domain**.

If your session object is large enough to exceed a browser limit when encoded,
in most cases the browser will refuse to store the cookie. This will cause the
following requests from the browser to either a) not have any session
information or b) use old session information that was small enough to not
exceed the cookie limit.

If you find your session object is hitting these limits, it is best to
consider if  data in your session should be loaded from a database on the
server instead of transmitted to/from the browser with every request. Or
move to an [alternative session strategy](https://github.com/expressjs/session#compatible-session-stores)

## License

[MIT](LICENSE)

[coveralls-image]: https://badgen.net/coveralls/c/github/expressjs/cookie-session/master
[coveralls-url]: https://coveralls.io/r/expressjs/cookie-session?branch=master
[npm-downloads-image]: https://badgen.net/npm/dm/cookie-session
[npm-url]: https://npmjs.org/package/cookie-session
[npm-version-image]: https://badgen.net/npm/v/cookie-session
[travis-image]: https://badgen.net/travis/expressjs/cookie-session/master
[travis-url]: https://travis-ci.org/expressjs/cookie-session<|MERGE_RESOLUTION|>--- conflicted
+++ resolved
@@ -96,13 +96,8 @@
   - `sameSite`: a boolean or string indicating whether the cookie is a "same site" cookie (`false` by default). This can be set to `'strict'`, `'lax'`, or `true` (which maps to `'strict'`).
   - `secure`: a boolean indicating whether the cookie is only to be sent over HTTPS (`false` by default for HTTP, `true` by default for HTTPS). If this is set to `true` and Node.js is not directly over a TLS connection, be sure to read how to [setup Express behind proxies](https://expressjs.com/en/guide/behind-proxies.html) or the cookie may not ever set correctly.
   - `httpOnly`: a boolean indicating whether the cookie is only to be sent over HTTP(S), and not made available to client JavaScript (`true` by default).
-<<<<<<< HEAD
-  - `signed`: a boolean indicating whether the cookie is to be signed (`true` by default). If this is true, another cookie of the same name with the `.sig` suffix appended will also be sent, with a 27-byte url-safe base64 SHA1 value representing the hash of _cookie-name_=_cookie-value_ against the first [Keygrip](https://github.com/expressjs/keygrip) key. This signature key is used to detect tampering the next time a cookie is received.
-  - `overwrite`: a boolean indicating whether to overwrite previously set cookies of the same name (`true` by default). If this is true, all cookies set during the same request with the same name (regardless of path or domain) are filtered out of the Set-Cookie header when setting this cookie.
-=======
   - `signed`: a boolean indicating whether the cookie is to be signed (`true` by default).
   - `overwrite`: a boolean indicating whether to overwrite previously set cookies of the same name (`true` by default).
->>>>>>> 38f8e6dd
 
 ### req.session
 
@@ -151,11 +146,7 @@
   keys: ['key1', 'key2']
 }))
 
-<<<<<<< HEAD
 app.get('/', function (req, res, next) {
-=======
-app.use(function (req, res, next) {
->>>>>>> 38f8e6dd
   // Update views
   req.session.views = (req.session.views || 0) + 1
 
